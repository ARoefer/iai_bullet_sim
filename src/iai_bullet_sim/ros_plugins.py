--- conflicted
+++ resolved
@@ -789,15 +789,10 @@
         self.axis = axis
         e_axis = np.array([axis[0], axis[1], axis[2], 0])
 
-<<<<<<< HEAD
-        self.raw_start_points = np.hstack([(rotation3_axis_angle(e_axis, ang_min + ang_step * x) * np.array([range_min,0,0,1])).tolist()
-                                        for x in range(resolution)]).astype(float)
-        self.raw_end_points = np.hstack([(rotation3_axis_angle(e_axis, ang_min + ang_step * x) * np.array([range_max,0,0,1])).tolist()
-=======
+
         self.raw_start_points = np.hstack([rotation3_axis_angle(e_axis, ang_min + ang_step * x).dot(np.array([[range_min],[0],[0],[1]]))
                                         for x in range(resolution)]).astype(float)
         self.raw_end_points = np.hstack([rotation3_axis_angle(e_axis, ang_min + ang_step * x).dot(np.array([[range_max],[0],[0],[1]]))
->>>>>>> 57373574
                                         for x in range(resolution)]).astype(float)
 
         self._enabled = True

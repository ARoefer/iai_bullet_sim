import pybullet as pb
from collections import namedtuple
from iai_bullet_sim.utils import Vector3, Quaternion, Frame, AABB

# Mapping of bullet's geometry constants to internal keywords
BULLET_GEOM_TYPES = {pb.GEOM_SPHERE: 'sphere', pb.GEOM_BOX: 'box', pb.GEOM_CYLINDER: 'cylinder', pb.GEOM_CAPSULE: 'capsule'}
# Mapping of internal keywords to bullet's geometry constants
GEOM_TYPES = {v: k for k, v in BULLET_GEOM_TYPES.items()}


class RigidBody(object):
    """Wrapper class giving object oriented access to PyBullet's rigid bodies.
    """
    def __init__(self, simulator, bulletId, geom_type, color, initial_pos=[0,0,0], initial_rot=[0,0,0,1], extents=[1,1,1], radius=0.5, height=1, mass=1):
        """Constructs a rigid body.

        :param simulator:   The simulator managing this object
        :type  simulator:   iai_bullet_sim.basic_simulator.BasicSimulator
        :param bulletId:    The Id of the corresponding bullet object
        :type  bulletId:    long
        :param geom_type:   Shape of this object. sphere | box | cylinder | capsule
        :type  geom_type:   str
        :param color:       A color override for this object as RGBA
        :type  color:       list
        :param initial_pos: This object's initial location
        :type  initial_pos: list
        :param initial_rot: This object's initial rotation
        :type  initial_rot: list
        :param extents:     Edge lengths for box type.
        :type  extents:     list
        :param radius:      Radius for sphere, cylinder and capsule
        :type  radius:      float
        :param height:      Total height of cylinder and capsule.
        :type  height:      float
        :param mass:        Mass of the object. 0 = static
        :type  mass:        float
        """
        if geom_type not in GEOM_TYPES:
            raise Exception('Rigid body type needs to be {}'.format(' or '.join(['"{}"'.format(t) for t in GEOM_TYPES])))

        self.simulator      = simulator
        self.__bulletId     = bulletId
        self.type           = geom_type
        self.color          = color

        self.initial_pos    = initial_pos
        self.initial_rot    = initial_rot

        self.extents        = extents
        self.radius         = radius
        self.height         = height
        self.mass           = mass

        self.__current_pose = None
        self.__last_sim_pose_update = -1
        self.__current_lin_velocity = None
        self.__current_ang_velocity = None
        self.__last_sim_velocity_update = -1

    def bId(self):
        """Returns the corresponding bullet Id.
        :rtype: long
        """
        return self.__bulletId

    def reset(self):
        """Resets this object's pose and joints to their initial configuration."""
        pb.resetBasePositionAndOrientation(self.__bulletId, self.initial_pos, self.initial_rot)
<<<<<<< HEAD
        pb.resetBaseVelocity(self.__bulletId, [0]*3, [0]*3)
=======
>>>>>>> 34768214
        self.__last_sim_pose_update = -1
        self.__last_sim_velocity_update = -1

    def get_AABB(self):
        """Returns the bounding box of this object.
        :rtype: AABB
        """
        res = pb.getAABB(self.__bulletId, -1)
        return AABB(Vector3(*res[0]), Vector3(*res[1]))

    def pose(self):
        """Returns the object's current pose in the form of a Frame.
        :rtype: Frame
        """
        if self.simulator.get_n_update() != self.__last_sim_pose_update:
            temp = pb.getBasePositionAndOrientation(self.__bulletId)
            self.__current_pose = Frame(temp[0], temp[1])
            self.__last_sim_pose_update = self.simulator.get_n_update()

        return self.__current_pose

    def linear_velocity(self):
        """Returns the object's current linear velocity.
        :rtype: list
        """
        if self.simulator.get_n_update() != self.__last_sim_velocity_update:
            self.__current_lin_velocity, self.__current_ang_velocity = pb.getBaseVelocity(self.__bulletId)
            self.__last_sim_velocity_update = self.simulator.get_n_update()
        return self.__current_lin_velocity

    def angular_velocity(self):
        """Returns the object's current angular velocity.
        :rtype: list
        """
        if self.simulator.get_n_update() != self.__last_sim_velocity_update:
            self.__current_lin_velocity, self.__current_ang_velocity = pb.getBaseVelocity(self.__bulletId)
            self.__last_sim_velocity_update = self.simulator.get_n_update()
        return self.__current_ang_velocity

    def set_pose(self, pose, override_initial=False):
        """Sets the current pose of the object.

        :param override_initial: Additionally set the given pose as initial pose.
        :type  override_initial: bool
        """
        pos  = pose.position
        quat = pose.quaternion
        pb.resetBasePositionAndOrientation(self.__bulletId, pos, quat)
        self.__last_sim_pose_update = -1
        if override_initial:
            self.initial_pos = list(pos)
            self.initial_rot = list(quat)


    def get_contacts(self, other_body=None, other_link=None):
        """Gets the contacts this body had during the last physics step.
        The contacts can be filtered by other bodies and their links.

        :param other_body: Other body to filter by
        :type  other_body: iai_bullet_sim.multibody.MultiBody, RigidBody, NoneType
        :param other_link: Other object's link to filter by.
        :type  other_link: str, NoneType
        :rtype: list
        """
        return self.simulator.get_contacts(self, other_body, None, other_link)

    def get_closest_points(self, other_body=None, other_link=None, dist=0.2):
        """Gets the closest points of this body to its environment.
        The closest points can be filtered by other bodies and their links.

        :param other_body: Other body to filter by
        :type  other_body: iai_bullet_sim.multibody.MultiBody, RigidBody, NoneType
        :param other_link: Other object's link to filter by.
        :type  other_link: str, NoneType
        :param dist:       Maximum distance to search. Greater distance -> more expensive
        :type  dist:       float
        :rtype: list
        """
        return self.simulator.get_closest_points(self, other_body, None, other_link, dist)<|MERGE_RESOLUTION|>--- conflicted
+++ resolved
@@ -66,10 +66,6 @@
     def reset(self):
         """Resets this object's pose and joints to their initial configuration."""
         pb.resetBasePositionAndOrientation(self.__bulletId, self.initial_pos, self.initial_rot)
-<<<<<<< HEAD
-        pb.resetBaseVelocity(self.__bulletId, [0]*3, [0]*3)
-=======
->>>>>>> 34768214
         self.__last_sim_pose_update = -1
         self.__last_sim_velocity_update = -1
 
